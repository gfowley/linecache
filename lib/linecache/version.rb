--- conflicted
+++ resolved
@@ -1,7 +1,3 @@
 module LineCache
-<<<<<<< HEAD
-  VERSION = '1.3.1.pre'
-=======
   VERSION = '1.3.1'
->>>>>>> 53aa0222
 end